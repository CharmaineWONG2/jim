import time

import jax
import jax.numpy as jnp

from jimgw.core.jim import Jim
from jimgw.core.prior import (
    CombinePrior,
    UniformPrior,
    CosinePrior,
    SinePrior,
    PowerLawPrior,
    UniformSpherePrior,
)
<<<<<<< HEAD
from jimgw.core.single_event.detector import H1, L1
from jimgw.core.single_event.likelihood import TransientLikelihoodFD
from jimgw.core.single_event.waveform import RippleIMRPhenomPv2
from jimgw.core.transforms import BoundToUnbound
from jimgw.core.single_event.transforms import (
=======
from jimgw.single_event.detector import H1, L1
from jimgw.single_event.likelihood import TransientLikelihoodFD
from jimgw.single_event.data import Data
from jimgw.single_event.waveform import RippleIMRPhenomPv2
from jimgw.transforms import BoundToUnbound
from jimgw.single_event.transforms import (
>>>>>>> 882d36a8
    SkyFrameToDetectorFrameSkyPositionTransform,
    SphereSpinToCartesianSpinTransform,
    MassRatioToSymmetricMassRatioTransform,
    DistanceToSNRWeightedDistanceTransform,
    GeocentricArrivalTimeToDetectorArrivalTimeTransform,
    GeocentricArrivalPhaseToDetectorArrivalPhaseTransform,
)
<<<<<<< HEAD
from jimgw.core.single_event import data as jd
=======
>>>>>>> 882d36a8

jax.config.update("jax_enable_x64", True)

###########################################
########## First we grab data #############
###########################################

total_time_start = time.time()

# first, fetch a 4s segment centered on GW150914
# for the analysis
gps = 1126259462.4
start = gps - 2
end = gps + 2

# fetch 4096s of data to estimate the PSD (to be
# careful we should avoid the on-source segment,
# but we don't do this in this example)
psd_start = gps - 2048
psd_end = gps + 2048

# define frequency integration bounds for the likelihood
# we set fmax to 87.5% of the Nyquist frequency to avoid
# data corrupted by the GWOSC antialiasing filter
# (Note that Data.from_gwosc will pull data sampled at
# 4096 Hz by default)
fmin = 20.0
fmax = 1024

# initialize detectors
ifos = [H1, L1]

for ifo in ifos:
    # set analysis data
    data = Data.from_gwosc(ifo.name, start, end)
    ifo.set_data(data)

    # set PSD (Welch estimate)
    psd_data = Data.from_gwosc(ifo.name, psd_start, psd_end)
    # set an NFFT corresponding to the analysis segment duration
    psd_fftlength = data.duration * data.sampling_frequency
    ifo.set_psd(psd_data.to_psd(nperseg=psd_fftlength))

###########################################
########## Set up waveform ################
###########################################

# initialize waveform
waveform = RippleIMRPhenomPv2(f_ref=20)

###########################################
########## Set up priors ##################
###########################################

prior = []

# Mass prior
M_c_min, M_c_max = 10.0, 80.0
q_min, q_max = 0.125, 1.0
Mc_prior = UniformPrior(M_c_min, M_c_max, parameter_names=["M_c"])
q_prior = UniformPrior(q_min, q_max, parameter_names=["q"])

prior = prior + [Mc_prior, q_prior]

# Spin prior
s1_prior = UniformSpherePrior(parameter_names=["s1"])
s2_prior = UniformSpherePrior(parameter_names=["s2"])
iota_prior = SinePrior(parameter_names=["iota"])

prior = prior + [
    s1_prior,
    s2_prior,
    iota_prior,
]

# Extrinsic prior
dL_prior = PowerLawPrior(1.0, 2000.0, 2.0, parameter_names=["d_L"])
t_c_prior = UniformPrior(-0.05, 0.05, parameter_names=["t_c"])
phase_c_prior = UniformPrior(0.0, 2 * jnp.pi, parameter_names=["phase_c"])
psi_prior = UniformPrior(0.0, jnp.pi, parameter_names=["psi"])
ra_prior = UniformPrior(0.0, 2 * jnp.pi, parameter_names=["ra"])
dec_prior = CosinePrior(parameter_names=["dec"])

prior = prior + [
    dL_prior,
    t_c_prior,
    phase_c_prior,
    psi_prior,
    ra_prior,
    dec_prior,
]

prior = CombinePrior(prior)

# Defining Transforms

sample_transforms = [
    DistanceToSNRWeightedDistanceTransform(gps_time=gps, ifos=ifos, dL_min=dL_prior.xmin, dL_max=dL_prior.xmax),
    GeocentricArrivalPhaseToDetectorArrivalPhaseTransform(gps_time=gps, ifo=ifos[0]),
    GeocentricArrivalTimeToDetectorArrivalTimeTransform(tc_min=t_c_prior.xmin, tc_max=t_c_prior.xmax, gps_time=gps, ifo=ifos[0]),
    SkyFrameToDetectorFrameSkyPositionTransform(gps_time=gps, ifos=ifos),
    BoundToUnbound(name_mapping=(["M_c"], ["M_c_unbounded"]), original_lower_bound=M_c_min, original_upper_bound=M_c_max,),
    BoundToUnbound(name_mapping=(["q"], ["q_unbounded"]), original_lower_bound=q_min, original_upper_bound=q_max,),
    BoundToUnbound(name_mapping=(["s1_phi"], ["s1_phi_unbounded"]), original_lower_bound=0.0, original_upper_bound=2 * jnp.pi,),
    BoundToUnbound(name_mapping=(["s2_phi"], ["s2_phi_unbounded"]), original_lower_bound=0.0, original_upper_bound=2 * jnp.pi,),
    BoundToUnbound(name_mapping=(["iota"], ["iota_unbounded"]), original_lower_bound=0.0, original_upper_bound=jnp.pi,),
    BoundToUnbound(name_mapping=(["s1_theta"], ["s1_theta_unbounded"]), original_lower_bound=0.0, original_upper_bound=jnp.pi,),
    BoundToUnbound(name_mapping=(["s2_theta"], ["s2_theta_unbounded"]), original_lower_bound=0.0, original_upper_bound=jnp.pi,),
    BoundToUnbound(name_mapping=(["s1_mag"], ["s1_mag_unbounded"]), original_lower_bound=0.0, original_upper_bound=0.99,),
    BoundToUnbound(name_mapping=(["s2_mag"], ["s2_mag_unbounded"]), original_lower_bound=0.0, original_upper_bound=0.99,),
    BoundToUnbound(name_mapping=(["phase_det"], ["phase_det_unbounded"]), original_lower_bound=0.0, original_upper_bound=2 * jnp.pi,),
    BoundToUnbound(name_mapping=(["psi"], ["psi_unbounded"]), original_lower_bound=0.0, original_upper_bound=jnp.pi,),
    BoundToUnbound(name_mapping=(["zenith"], ["zenith_unbounded"]), original_lower_bound=0.0, original_upper_bound=jnp.pi,),
    BoundToUnbound(name_mapping=(["azimuth"], ["azimuth_unbounded"]), original_lower_bound=0.0, original_upper_bound=2 * jnp.pi,),
]

likelihood_transforms = [
    MassRatioToSymmetricMassRatioTransform,
    SphereSpinToCartesianSpinTransform("s1"),
    SphereSpinToCartesianSpinTransform("s2"),
]


likelihood = TransientLikelihoodFD(
    [H1, L1],
    waveform=waveform,
    trigger_time=gps,
    f_min=fmin,
    f_max=fmax,
)

jim = Jim(
    likelihood,
    prior,
    sample_transforms=sample_transforms,
    likelihood_transforms=likelihood_transforms,
<<<<<<< HEAD
    n_chains = 500,
    n_local_steps = 20,
    n_global_steps = 5,
    n_training_loops = 200,
    n_production_loops = 100,
    n_epochs = 20,
    mala_step_size = jnp.eye(prior.n_dims) * 2e-6,
    rq_spline_hidden_units = [128, 128],
    rq_spline_n_bins = 10,
    rq_spline_n_layers = 8,
    learning_rate = 1e-3,
    batch_size = 10000,
    n_max_examples = 10000,
    n_NFproposal_batch_size = 5,
=======
    n_chains=500,
    n_local_steps=20,
    n_global_steps=5,
    n_training_loops=200,
    n_production_loops=100,
    n_epochs=20,
    mala_step_size=mass_matrix * 2e-3,
    rq_spline_hidden_units=[128, 128],
    rq_spline_n_bins=10,
    rq_spline_n_layers=8,
    learning_rate=1e-3,
    batch_size=10000,
    n_max_examples=10000,
    n_NFproposal_batch_size=5,
>>>>>>> 882d36a8
    local_thinning=1,
    global_thinning=1,
    history_window=200,
    n_temperatures=10,
    max_temperature=20.0,
    n_tempered_steps=10,
    verbose=True,
)
#
jim.sample(jax.random.PRNGKey(42))

print("Done!")

logprob = jim.sampler.resources["log_prob_production"].data
print(jnp.mean(logprob))

jim.get_samples()<|MERGE_RESOLUTION|>--- conflicted
+++ resolved
@@ -12,20 +12,12 @@
     PowerLawPrior,
     UniformSpherePrior,
 )
-<<<<<<< HEAD
 from jimgw.core.single_event.detector import H1, L1
 from jimgw.core.single_event.likelihood import TransientLikelihoodFD
+from jimgw.core.single_event.data import Data
 from jimgw.core.single_event.waveform import RippleIMRPhenomPv2
 from jimgw.core.transforms import BoundToUnbound
 from jimgw.core.single_event.transforms import (
-=======
-from jimgw.single_event.detector import H1, L1
-from jimgw.single_event.likelihood import TransientLikelihoodFD
-from jimgw.single_event.data import Data
-from jimgw.single_event.waveform import RippleIMRPhenomPv2
-from jimgw.transforms import BoundToUnbound
-from jimgw.single_event.transforms import (
->>>>>>> 882d36a8
     SkyFrameToDetectorFrameSkyPositionTransform,
     SphereSpinToCartesianSpinTransform,
     MassRatioToSymmetricMassRatioTransform,
@@ -33,11 +25,6 @@
     GeocentricArrivalTimeToDetectorArrivalTimeTransform,
     GeocentricArrivalPhaseToDetectorArrivalPhaseTransform,
 )
-<<<<<<< HEAD
-from jimgw.core.single_event import data as jd
-=======
->>>>>>> 882d36a8
-
 jax.config.update("jax_enable_x64", True)
 
 ###########################################
@@ -173,22 +160,6 @@
     prior,
     sample_transforms=sample_transforms,
     likelihood_transforms=likelihood_transforms,
-<<<<<<< HEAD
-    n_chains = 500,
-    n_local_steps = 20,
-    n_global_steps = 5,
-    n_training_loops = 200,
-    n_production_loops = 100,
-    n_epochs = 20,
-    mala_step_size = jnp.eye(prior.n_dims) * 2e-6,
-    rq_spline_hidden_units = [128, 128],
-    rq_spline_n_bins = 10,
-    rq_spline_n_layers = 8,
-    learning_rate = 1e-3,
-    batch_size = 10000,
-    n_max_examples = 10000,
-    n_NFproposal_batch_size = 5,
-=======
     n_chains=500,
     n_local_steps=20,
     n_global_steps=5,
@@ -203,7 +174,6 @@
     batch_size=10000,
     n_max_examples=10000,
     n_NFproposal_batch_size=5,
->>>>>>> 882d36a8
     local_thinning=1,
     global_thinning=1,
     history_window=200,
