--- conflicted
+++ resolved
@@ -3,46 +3,26 @@
 import jax
 import jax.numpy as jnp
 
-<<<<<<< HEAD
-from jimgw.core.jim import Jim
 from jimgw.core.jim import Jim
 from jimgw.core.prior import (
-=======
-jax.config.update("jax_enable_x64", True)
-
-from jimgw.jim import Jim
-from jimgw.prior import (
->>>>>>> 882d36a8
     CombinePrior,
     UniformPrior,
     CosinePrior,
     SinePrior,
     PowerLawPrior,
 )
-<<<<<<< HEAD
 from jimgw.core.single_event.detector import H1, L1, V1
-from jimgw.core.single_event.likelihood import TransientLikelihoodFD, HeterodynedTransientLikelihoodFD
+from jimgw.core.single_event.likelihood import HeterodynedTransientLikelihoodFD
+from jimgw.core.single_event.data import Data
 from jimgw.core.single_event.waveform import RippleIMRPhenomD
 from jimgw.core.transforms import BoundToUnbound
 from jimgw.core.single_event.transforms import (
-=======
-from jimgw.single_event.detector import H1, L1, V1
-from jimgw.single_event.likelihood import HeterodynedTransientLikelihoodFD
-from jimgw.single_event.data import Data
-from jimgw.single_event.waveform import RippleIMRPhenomD
-from jimgw.transforms import BoundToUnbound
-from jimgw.single_event.transforms import (
->>>>>>> 882d36a8
     SkyFrameToDetectorFrameSkyPositionTransform,
     MassRatioToSymmetricMassRatioTransform,
     DistanceToSNRWeightedDistanceTransform,
     GeocentricArrivalTimeToDetectorArrivalTimeTransform,
     GeocentricArrivalPhaseToDetectorArrivalPhaseTransform,
 )
-<<<<<<< HEAD
-from jimgw.core.single_event.utils import Mc_q_to_m1_m2
-=======
->>>>>>> 882d36a8
 from flowMC.strategy.optimization import optimization_Adam
 
 ###########################################
