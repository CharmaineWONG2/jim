--- conflicted
+++ resolved
@@ -12,12 +12,6 @@
 from scipy.interpolate import interp1d
 import scipy.signal as sig
 from scipy.signal.windows import tukey
-<<<<<<< HEAD
-import logging
-import jax
-import jax.numpy as jnp
-=======
->>>>>>> 882d36a8
 
 
 DEG_TO_RAD = np.pi / 180
@@ -125,7 +119,7 @@
         Returns:
             Array: Array of time points in seconds.
         """
-        return jnp.arange(self.n_time) * self.delta_t + self.epoch
+        return np.arange(self.n_time) * self.delta_t + self.epoch
 
     @property
     def frequencies(self) -> Float[Array, " n_time // 2 + 1"]:
@@ -134,7 +128,7 @@
         Returns:
             Array: Array of frequencies in Hz.
         """
-        return jnp.fft.rfftfreq(self.n_time, self.delta_t)
+        return np.fft.rfftfreq(self.n_time, self.delta_t)
 
     @property
     def has_fd(self) -> bool:
@@ -147,15 +141,9 @@
 
     def __init__(
         self,
-<<<<<<< HEAD
-        td: Float[Array, " n_time"] = jnp.array([]),
-        delta_t: float = 0.0,
-        epoch: float = 0.0,
-=======
         td: Float[Array, " n_time"] = np.array([]),
         delta_t: Float = 0.0,
         epoch: Float = 0.0,
->>>>>>> 882d36a8
         name: str = "",
         window: Optional[Float[Array, " n_time"]] = None,
     ) -> None:
@@ -170,11 +158,7 @@
         """
         self.name = name or ""
         self.td = td
-<<<<<<< HEAD
-        self.fd = jnp.zeros(self.n_freq)
-=======
         self.fd = np.zeros(self.n_freq, dtype="complex128")
->>>>>>> 882d36a8
         self.delta_t = delta_t
         self.epoch = epoch
         if window is None:
@@ -201,7 +185,7 @@
                 the fraction of the segment that is tapered on each side.
         """
         logging.info(f"Setting Tukey window to {self.name} data")
-        self.window = jnp.array(tukey(self.n_time, alpha))
+        self.window = np.array(tukey(self.n_time, alpha))
 
     def fft(
         self, window: Optional[Float[Array, " n_time"]] = None
@@ -220,16 +204,6 @@
             return self.fd
         if window is None:
             window = self.window
-<<<<<<< HEAD
-
-        logging.info(f"Computing FFT of {self.name} data")
-        self.fd = jnp.fft.rfft(self.td * window) * self.delta_t
-        self.window = window
-
-    def frequency_slice(
-            self, f_min: float, f_max: float, auto_fft: bool = True
-        ) -> tuple[Float[Array, " n_sample"], Float[Array, " n_sample"]]:
-=======
 
         logging.info(f"Computing FFT of {self.name} data")
         self.fd = np.fft.rfft(self.td * window) * self.delta_t
@@ -239,7 +213,6 @@
     def frequency_slice(
         self, f_min: Float, f_max: Float, auto_fft: bool = True
     ) -> tuple[Complex[Array, " n_sample"], Float[Array, " n_sample"]]:
->>>>>>> 882d36a8
         """Slice the data in the frequency domain.
         This is the main function which interacts with the likelihood.
 
@@ -253,13 +226,7 @@
         """
         if auto_fft:
             self.fft()
-<<<<<<< HEAD
-
         mask = (self.frequencies >= f_min) * (self.frequencies <= f_max)
-=======
-        mask = (self.frequencies >= f_min) * (self.frequencies <= f_max)
-
->>>>>>> 882d36a8
         return self.fd[mask], self.frequencies[mask]
 
     def to_psd(self, **kws) -> "PowerSpectrum":
@@ -310,21 +277,12 @@
 
     @classmethod
     def from_fd(
-<<<<<<< HEAD
-            cls,
-            fd: Float[Array, " n_freq"],
-            frequencies: Float[Array, " n_freq"],
-            epoch: float = 0.0,
-            name: str = "",
-        ) -> "Data":
-=======
         cls,
         fd: Complex[Array, " n_freq"],
         frequencies: Float[Array, " n_freq"],
         epoch: float = 0.0,
         name: str = "",
     ) -> "Data":
->>>>>>> 882d36a8
         """Create a Data object starting from (potentially incomplete)
         Fourier domain data.
 
@@ -349,43 +307,25 @@
         if (fnyq + delta_f) % 2 == 0:
             fnyq = fnyq + delta_f
         f = np.arange(0, fnyq + delta_f, delta_f)
-<<<<<<< HEAD
-        # form full data array
-        data_fd_full = np.zeros(f.shape, dtype=np.array(fd).dtype)
-        data_fd_full[(frequencies[-1] >= f) & (f >= frequencies[0])] = fd
-        data_fd_full = jnp.array(data_fd_full)
-=======
         # Form full data array
         data_fd_full = np.where(
             (frequencies[0] <= f) & (f <= frequencies[-1]), fd, 0.0 + 0.0j
         )
->>>>>>> 882d36a8
         # IFFT into time domain
         delta_t = 1 / (2 * fnyq)
-        data_td_full = jnp.fft.irfft(data_fd_full) / delta_t
+        data_td_full = np.fft.irfft(data_fd_full) / delta_t
         # check frequencies
-<<<<<<< HEAD
-        assert np.allclose(
-            f, np.fft.rfftfreq(len(data_td_full), delta_t)
-=======
         assert jnp.allclose(
             f, jnp.fft.rfftfreq(len(data_td_full), delta_t)
->>>>>>> 882d36a8
         ), "Generated frequencies do not match the input frequencies"
         # create jd.Data object
         data = cls(data_td_full, delta_t, epoch=epoch, name=name)
         data.fd = data_fd_full
 
         d_new, f_new = data.frequency_slice(frequencies[0], frequencies[-1])
-<<<<<<< HEAD
-        assert all(np.equal(d_new, fd)), "Data do not match after slicing"
-        assert all(
-            np.equal(f_new, frequencies)
-=======
         assert all(jnp.equal(d_new, fd)), "Data do not match after slicing"
         assert all(
             jnp.equal(f_new, frequencies)
->>>>>>> 882d36a8
         ), "Frequencies do not match after slicing"
         return data
 
@@ -449,19 +389,11 @@
         return self.frequencies[-1] * 2
 
     def __init__(
-<<<<<<< HEAD
-            self,
-            values: Float[Array, " n_freq"] = jnp.array([]),
-            frequencies: Float[Array, " n_freq"] = jnp.array([]),
-            name: Optional[str] = None,
-        ) -> None:
-=======
         self,
         values: Float[Array, " n_freq"] = np.array([]),
         frequencies: Float[Array, " n_freq"] = np.array([]),
         name: Optional[str] = None,
     ) -> None:
->>>>>>> 882d36a8
         """Initialize PowerSpectrum.
 
         Args:
